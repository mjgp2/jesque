--- conflicted
+++ resolved
@@ -143,13 +143,8 @@
 		"Worker-" + this.workerId + " Jesque-" + VersionUtils.getVersion() + ": ";
 	private final AtomicReference<Thread> threadRef =
 		new AtomicReference<Thread>(null);
-<<<<<<< HEAD
-	private final AtomicReference<WorkerExceptionHandler> exceptionHandlerRef =
-		new AtomicReference<WorkerExceptionHandler>(new DefaultWorkerExceptionHandler());
-=======
 	private final AtomicReference<ExceptionHandler> exceptionHandlerRef = 
 		new AtomicReference<ExceptionHandler>(new DefaultExceptionHandler());
->>>>>>> 082c7906
 
 	/**
 	 * Creates a new WorkerImpl, which creates it's own connection to 
@@ -514,29 +509,9 @@
 		switch (recoveryStrategy)
 		{
 		case RECONNECT:
-<<<<<<< HEAD
-			int i = 1;
-			do 
-			{
-				log.info("Reconnecting to Redis in response to exception - Attempt " + i + " of " + reconAttempts, e);
-				try
-				{
-					this.jedis.disconnect();
-					try { Thread.sleep(reconnectSleepTime); } catch (Exception e2){}
-					this.jedis.connect();
-				}
-				catch (JedisConnectionException jce){} // Ignore bad connection attempts
-				catch (Exception e3)
-				{
-					log.error("Unknown exception while trying to reconnect to Redis", e3);
-				}
-			} while (++i <= reconAttempts && !JedisUtils.testJedisConnection(this.jedis));
-			if (!JedisUtils.testJedisConnection(this.jedis))
-=======
 			log.info("Reconnecting to Redis in response to exception", e);
 			final int reconAttempts = getReconnectAttempts();
 			if (!JedisUtils.reconnect(this.jedis, reconAttempts, reconnectSleepTime))
->>>>>>> 082c7906
 			{
 				log.warn("Terminating in response to exception after " + reconAttempts + " to reconnect", e);
 				end(false);
